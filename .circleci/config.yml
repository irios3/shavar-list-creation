--- conflicted
+++ resolved
@@ -1,10 +1,7 @@
 version: 2.1
-<<<<<<< HEAD
 orbs:
   python: circleci/python@0.2.1
 
-=======
->>>>>>> 68df8537
 jobs:
   build:
     docker:
