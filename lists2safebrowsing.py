--- conflicted
+++ resolved
@@ -487,11 +487,7 @@
             config, section, option='s3_key',
             old_value=initial_s3_key_value, new_value=versioned_key)
 
-<<<<<<< HEAD
-    config.set(section, 'chunk_key_version', version)
-=======
     config.set(section, 'version', version)
->>>>>>> aefc82fe
 
 
 def revert_version_configurations(config, section, version):
